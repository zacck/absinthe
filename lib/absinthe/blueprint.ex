--- conflicted
+++ resolved
@@ -8,7 +8,6 @@
 
   alias __MODULE__
 
-<<<<<<< HEAD
   defstruct [
     operations: [],
     directives: [],
@@ -39,36 +38,6 @@
     execution: Blueprint.Execution.t,
     result: result_t,
   }
-=======
-  defstruct operations: [],
-            types: [],
-            directives: [],
-            fragments: [],
-            name: nil,
-            schema: nil,
-            adapter: nil,
-            # Added by phases
-            flags: %{},
-            errors: [],
-            input: nil,
-            execution: %Blueprint.Execution{},
-            result: %{}
-
-  @type t :: %__MODULE__{
-          operations: [Blueprint.Document.Operation.t()],
-          types: [Blueprint.Schema.t()],
-          directives: [Blueprint.Schema.DirectiveDefinition.t()],
-          name: nil | String.t(),
-          fragments: [Blueprint.Document.Fragment.Named.t()],
-          schema: nil | Absinthe.Schema.t(),
-          adapter: nil | Absinthe.Adapter.t(),
-          # Added by phases
-          errors: [Absinthe.Phase.Error.t()],
-          flags: flags_t,
-          execution: Blueprint.Execution.t(),
-          result: result_t
-        }
->>>>>>> 21a6de70
 
   @type result_t :: %{
           optional(:data) => term,
