defmodule Absinthe.Blueprint.Schema.FieldDefinition do
  @moduledoc false

  alias Absinthe.Blueprint

  @enforce_keys [:name, :identifier, :type]
  defstruct [
    :name,
    :identifier,
    :type,
    deprecation: nil,
    arguments: [],
    directives: [],
    # Added by DSL
    description: nil,
    middleware_ast: [],
    # Added by phases
    flags: %{},
    errors: []
  ]

  @type t :: %__MODULE__{
<<<<<<< HEAD
    name: String.t,
    identifier: atom,
    deprecation: nil | Blueprint.Schema.Deprecation.t,
    arguments: [Blueprint.Schema.InputValueDefinition.t],
    type: Blueprint.TypeReference.t,
    directives: [Blueprint.Directive.t],
    # Added by DSL
    description: nil | String.t,
    middleware_ast: [any],
    # Added by phases
    flags: Blueprint.flags_t,
    errors: [Absinthe.Phase.Error.t]
  }

=======
          name: String.t(),
          deprecation: nil | Blueprint.Schema.Deprecation.t(),
          arguments: [Blueprint.Schema.InputValueDefinition.t()],
          type: Blueprint.TypeReference.t(),
          directives: [Blueprint.Directive.t()],
          # Added by phases
          flags: Blueprint.flags_t(),
          errors: [Absinthe.Phase.Error.t()]
        }
>>>>>>> 21a6de70
end<|MERGE_RESOLUTION|>--- conflicted
+++ resolved
@@ -20,7 +20,6 @@
   ]
 
   @type t :: %__MODULE__{
-<<<<<<< HEAD
     name: String.t,
     identifier: atom,
     deprecation: nil | Blueprint.Schema.Deprecation.t,
@@ -35,15 +34,4 @@
     errors: [Absinthe.Phase.Error.t]
   }
 
-=======
-          name: String.t(),
-          deprecation: nil | Blueprint.Schema.Deprecation.t(),
-          arguments: [Blueprint.Schema.InputValueDefinition.t()],
-          type: Blueprint.TypeReference.t(),
-          directives: [Blueprint.Directive.t()],
-          # Added by phases
-          flags: Blueprint.flags_t(),
-          errors: [Absinthe.Phase.Error.t()]
-        }
->>>>>>> 21a6de70
 end