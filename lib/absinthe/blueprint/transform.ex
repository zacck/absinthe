--- conflicted
+++ resolved
@@ -85,13 +85,8 @@
     Blueprint.Schema.InterfaceTypeDefinition => [:fields, :directives],
     Blueprint.Schema.ObjectTypeDefinition => [:interfaces, :fields, :directives],
     Blueprint.Schema.ScalarTypeDefinition => [:directives],
-<<<<<<< HEAD
     Blueprint.Schema.SchemaDefinition => [:directives, :types],
     Blueprint.Schema.UnionTypeDefinition => [:directives, :types],
-=======
-    Blueprint.Schema.SchemaDefinition => [:directives, :fields],
-    Blueprint.Schema.UnionTypeDefinition => [:directives, :types]
->>>>>>> 21a6de70
   }
 
   @spec walk(
